use std::borrow::Cow;
use std::cell::RefCell;
use std::collections::HashMap;
use std::path::Path;
use std::rc::Rc;
use std::{fs, io};

use base64::{engine::general_purpose, Engine as _};
use glam::{Mat4, Vec2, Vec3, Vec4};
use gltf::buffer::Data;
use gltf::image::Source;
use gltf::image::Source::View;
use gltf::{Error, Node};
use image::DynamicImage;
use log::info;
use vulkano::buffer::{Buffer, BufferCreateInfo, BufferUsage};
use vulkano::command_buffer::{AutoCommandBufferBuilder, PrimaryAutoCommandBuffer};
use vulkano::format::Format;
use vulkano::memory::allocator::{AllocationCreateInfo, MemoryUsage, StandardMemoryAllocator};

<<<<<<< HEAD
use lib::scene::{Material, Mesh, Model, PointLight, Scene, Texture};
use lib::util::texture::create_texture;

// TODO make independent of vulkano lib
=======
use lib::scene::{Material, Mesh, Model, Scene, Texture};
use lib::shader_types::{MaterialInfo, MeshInfo};
use lib::texture::create_texture;
>>>>>>> bc6a09b1

fn read_to_end<P>(path: P) -> gltf::Result<Vec<u8>>
where
    P: AsRef<Path>,
{
    use io::Read;
    let file = fs::File::open(path.as_ref()).map_err(Error::Io)?;
    // Allocate one extra byte so the buffer doesn't need to grow before the
    // final `read` call at the end of the file.  Don't worry about `usize`
    // overflow because reading will fail regardless in that case.
    let length = file.metadata().map(|x| x.len() + 1).unwrap_or(0);
    let mut reader = io::BufReader::new(file);
    let mut data = Vec::with_capacity(length as usize);
    reader.read_to_end(&mut data).map_err(Error::Io)?;
    Ok(data)
}

#[derive(Clone, Debug, Eq, Hash, PartialEq)]
enum Scheme<'a> {
    /// `data:[<media type>];base64,<data>`.
    Data(Option<&'a str>, &'a str),

    /// `file:[//]<absolute file path>`.
    ///
    /// Note: The file scheme does not implement authority.
    File(&'a str),

    /// `../foo`, etc.
    Relative(Cow<'a, str>),

    /// Placeholder for an unsupported URI scheme identifier.
    Unsupported,
}

impl<'a> Scheme<'a> {
    fn parse(uri: &str) -> Scheme<'_> {
        if uri.contains(':') {
            if let Some(rest) = uri.strip_prefix("data:") {
                let mut it = rest.split(";base64,");

                match (it.next(), it.next()) {
                    (match0_opt, Some(match1)) => Scheme::Data(match0_opt, match1),
                    (Some(match0), _) => Scheme::Data(None, match0),
                    _ => Scheme::Unsupported,
                }
            } else if let Some(rest) = uri.strip_prefix("file://") {
                Scheme::File(rest)
            } else if let Some(rest) = uri.strip_prefix("file:") {
                Scheme::File(rest)
            } else {
                Scheme::Unsupported
            }
        } else {
            Scheme::Relative(urlencoding::decode(uri).unwrap())
        }
    }

    fn read(base: Option<&Path>, uri: &str) -> Vec<u8> {
        match Scheme::parse(uri) {
            // The path may be unused in the Scheme::Data case
            // Example: "uri" : "data:application/octet-stream;base64,wsVHPgA...."
            Scheme::Data(_, base64) => general_purpose::STANDARD
                .decode(base64)
                .expect("Couldn't read b64"),
            Scheme::File(path) if base.is_some() => {
                read_to_end(path).expect("Couldn't read file at path")
            }
            Scheme::Relative(path) if base.is_some() => read_to_end(base.unwrap().join(&*path))
                .expect("Couldn't read image from relative path"),
            Scheme::Unsupported => panic!("Unsupported scheme."),
            _ => panic!("External references aren't supported."),
        }
    }
}

fn load_image(
    source: Source<'_>,
    base: Option<&Path>,
    buffer_data: &[Data],
) -> (Vec<u8>, u32, u32, Format) {
    let decoded_image = match source {
        Source::Uri { uri, .. } if base.is_some() => match Scheme::parse(uri) {
            Scheme::Data(Some(..), base64) => {
                let encoded_image = general_purpose::STANDARD
                    .decode(base64)
                    .expect("Couldn't parse b64");

                image::load_from_memory(&encoded_image).expect("Couldn't load image")
            }
            Scheme::Unsupported => panic!("Unsupported scheme."),
            _ => {
                let encoded_image = Scheme::read(base, uri);
                image::load_from_memory(&encoded_image).expect("Couldn't load image")
            }
        },
        View { view, .. } => {
            let parent_buffer_data = &buffer_data[view.buffer().index()].0;
            let begin = view.offset();
            let end = begin + view.length();
            let encoded_image = &parent_buffer_data[begin..end];
            image::load_from_memory(encoded_image).expect("Couldn't load image")
        }
        _ => panic!("Unsupported source"),
    };

    let width = decoded_image.width();
    let height = decoded_image.height();

    match decoded_image {
        DynamicImage::ImageLuma8(_) => (
            decoded_image.into_bytes(),
            width,
            height,
            vulkano::format::Format::R8_UNORM,
        ),
        DynamicImage::ImageLumaA8(_) => (
            decoded_image.into_bytes(),
            width,
            height,
            vulkano::format::Format::R8G8_UNORM,
        ),
        DynamicImage::ImageRgb8(_) => (
            DynamicImage::from(decoded_image.to_rgba8()).into_bytes(),
            decoded_image.width(),
            decoded_image.height(),
            vulkano::format::Format::R8G8B8A8_SRGB,
        ),
        DynamicImage::ImageRgba8(_) => (
            decoded_image.into_bytes(),
            width,
            height,
            vulkano::format::Format::R8G8B8A8_SRGB,
        ),
        DynamicImage::ImageLuma16(_) => (
            decoded_image.into_bytes(),
            width,
            height,
            vulkano::format::Format::R16_UINT,
        ),
        DynamicImage::ImageLumaA16(_) => (
            decoded_image.into_bytes(),
            width,
            height,
            vulkano::format::Format::R16G16_UINT,
        ),
        DynamicImage::ImageRgb16(_) => (
            DynamicImage::from(decoded_image.to_rgba16()).into_bytes(),
            width,
            height,
            vulkano::format::Format::R16G16B16A16_UINT,
        ),
        DynamicImage::ImageRgba16(_) => (
            decoded_image.into_bytes(),
            width,
            height,
            vulkano::format::Format::R16G16B16A16_UINT,
        ),
        DynamicImage::ImageRgb32F(_) => (
            DynamicImage::from(decoded_image.to_rgba32f()).into_bytes(),
            width,
            height,
            vulkano::format::Format::R32G32B32A32_SFLOAT,
        ),
        DynamicImage::ImageRgba32F(_) => (
            decoded_image.into_bytes(),
            width,
            height,
            vulkano::format::Format::R32G32B32A32_SFLOAT,
        ),
        _ => panic!("Unsupported input format."),
    }
}

pub fn load_gltf(
    path: &str,
    allocator: &StandardMemoryAllocator,
    cmd_buf_builder: &mut AutoCommandBufferBuilder<PrimaryAutoCommandBuffer>,
    default_material: Rc<RefCell<Material>>,
    tex_i: &mut u32,
    mat_i: &mut u32,
) -> (
    Vec<Scene>,
    HashMap<usize, Rc<Texture>>,
    HashMap<usize, Rc<RefCell<Material>>>,
) {
    let (gltf, buffers, _) = gltf::import(path).unwrap(); // TODO skip loading of images on gltf lib side

    info!("GLTF has {:?} scenes", gltf.scenes().len());

    let mut scenes: Vec<Scene> = vec![];
    let mut textures: HashMap<usize, Rc<Texture>> = HashMap::new();
    let mut materials: HashMap<usize, Rc<RefCell<Material>>> = HashMap::new();

    let mut images = Vec::new();
    for image in gltf.images() {
        images.push(load_image(
            image.source(),
            Path::new(path).parent(),
            &buffers,
        )); //TODO support relative paths
    }

    for gltf_texture in gltf.textures() {
        let image = &images[gltf_texture.source().index()];
        let vk_texture = create_texture(
            image.0.clone(), //TODO: Texture load optimization: check if this clone is bad
            image.3,
            image.1,
            image.2,
            allocator,
            cmd_buf_builder,
        );
        let texture = Texture::from(vk_texture, gltf_texture.name().map(Box::from), *tex_i);
        *tex_i += 1;
        textures.insert(gltf_texture.index(), Rc::from(texture));
    }
    for gltf_mat in gltf.materials() {
        if let Some(index) = gltf_mat.index() {
            let mat = Material {
                dirty: true, // must get updated upon start in order to prime the uniform
                id: *mat_i,
                name: gltf_mat.name().map(Box::from),
                base_texture: gltf_mat
                    .pbr_metallic_roughness()
                    .base_color_texture()
                    .map(|t| t.texture().index())
                    .map(|id| {
                        textures
                            .get(&id)
                            .expect("Couldn't find base texture")
                            .clone()
                    }),
                base_color: gltf_mat.pbr_metallic_roughness().base_color_factor().into(),
                metallic_roughness_texture: gltf_mat
                    .pbr_metallic_roughness()
                    .metallic_roughness_texture()
                    .map(|t| t.texture().index())
                    .map(|id| {
                        textures
                            .get(&id)
                            .expect("Couldn't find metallic roughness texture")
                            .clone()
                    }),
                metallic_roughness_factors: Vec2::from((
                    gltf_mat.pbr_metallic_roughness().metallic_factor(),
                    gltf_mat.pbr_metallic_roughness().roughness_factor(),
                )),
                normal_texture: gltf_mat
                    .normal_texture()
                    .map(|t| t.texture().index())
                    .map(|id| {
                        textures
                            .get(&id)
                            .expect("Couldn't find normal texture")
                            .clone()
                    }),
                occlusion_texture: gltf_mat
                    .occlusion_texture()
                    .map(|t| t.texture().index())
                    .map(|id| {
                        textures
                            .get(&id)
                            .expect("Couldn't find occlusion texture")
                            .clone()
                    }),
                occlusion_strength: 1.0, // TODO: Impl: try to read strength from glTF
                emissive_texture: gltf_mat
                    .emissive_texture()
                    .map(|t| t.texture().index())
                    .map(|id| {
                        textures
                            .get(&id)
                            .expect("Couldn't find emissive texture")
                            .clone()
                    }),
                emissive_factors: gltf_mat.emissive_factor().into(),
                buffer: Buffer::from_data(
                    allocator,
                    BufferCreateInfo {
                        usage: BufferUsage::STORAGE_BUFFER,
                        ..Default::default()
                    },
                    AllocationCreateInfo {
                        usage: MemoryUsage::Upload,
                        ..Default::default()
                    },
                    MaterialInfo {
                        base_color: [1.0, 1.0, 1.0, 1.0],
                        base_texture: 0,
                    },
                )
                .expect("Couldn't allocate MaterialInfo uniform"),
            };
            *mat_i += 1;
            materials.insert(index, Rc::new(RefCell::new(mat)));
        }
    }

    for scene in gltf.scenes() {
        info!("Scene has {:?} nodes", scene.nodes().len());

        let models = scene
            .nodes()
            .map(|n| {
                load_node(
                    &n,
                    &buffers,
                    &materials,
                    allocator,
                    default_material.clone(),
                    Mat4::default(),
                )
            })
            .collect();
        scenes.push(Scene::from(models, scene.name().map(Box::from)));
    }

    (scenes, textures, materials)
}

fn load_node(
    node: &Node,
    buffers: &Vec<Data>,
    materials: &HashMap<usize, Rc<RefCell<Material>>>,
    allocator: &StandardMemoryAllocator,
    default_material: Rc<RefCell<Material>>,
    parent_transform: Mat4,
) -> Model {
    let mut children: Vec<Model> = vec![];
    let local_transform = Mat4::from_cols_array_2d(&node.transform().matrix());
    for child in node.children() {
        children.push(load_node(
            &child,
            buffers,
            materials,
            allocator,
            default_material.clone(),
            parent_transform * local_transform,
        ));
    }
    let mut global_transform = parent_transform * local_transform;
    global_transform.y_axis *= -1.0;

    let mut meshes: Vec<Mesh> = vec![];
    match node.mesh() {
        Some(x) => {
            for gltf_primitive in x.primitives() {
                let mut positions: Vec<Vec3> = vec![];
                let mut indices: Vec<u32> = vec![];
                let mut normals: Vec<Vec3> = vec![];
                let mut uvs: Vec<Vec2> = vec![];
                let reader = gltf_primitive.reader(|buffer| Some(&buffers[buffer.index()]));
                if let Some(iter) = reader.read_tex_coords(0) {
                    uvs = iter.into_f32().map(|arr| Vec2::from(arr)).collect();
                }
                if let Some(iter) = reader.read_positions() {
                    positions = iter.map(|p| Vec3::from(p)).collect();
                }
                if let Some(iter) = reader.read_indices() {
                    indices = iter.into_u32().collect();
                }
                if let Some(iter) = reader.read_normals() {
                    normals = iter.map(|n| Vec3::from(n)).collect();
                }

                let mat = gltf_primitive
                    .material()
                    .index()
                    .map(|i| materials.get(&i).expect("Couldn't find material").clone());
                meshes.push(Mesh::from(
                    positions,
                    indices,
                    normals,
                    mat.unwrap_or(default_material.clone()),
                    uvs,
                    global_transform,
                    Buffer::from_data(
                        allocator,
                        BufferCreateInfo {
                            usage: BufferUsage::STORAGE_BUFFER,
                            ..Default::default()
                        },
                        AllocationCreateInfo {
                            usage: MemoryUsage::Upload,
                            ..Default::default()
                        },
                        MeshInfo::from_data(0, Mat4::default().to_cols_array_2d()),
                    )
                    .expect("Couldn't allocate MeshInfo uniform"),
                ));
            }
        }
        _ => {}
    }

    let light = if let Some(light) = node.light() {
        Some(PointLight {
            global_transform: parent_transform * Mat4::from_cols_array_2d(&node.transform().matrix()),
            index: light.index(),
            color: Vec4::from((light.color()[0], light.color()[1], light.color()[2], 1.0)),
            intensity: light.intensity(),
            range: light.range(),
        })
    } else {
        None
    };

    Model::from(
        meshes,
        node.name().map(Box::from),
        children,
        local_transform,
        light,
    )
}<|MERGE_RESOLUTION|>--- conflicted
+++ resolved
@@ -18,16 +18,9 @@
 use vulkano::format::Format;
 use vulkano::memory::allocator::{AllocationCreateInfo, MemoryUsage, StandardMemoryAllocator};
 
-<<<<<<< HEAD
 use lib::scene::{Material, Mesh, Model, PointLight, Scene, Texture};
-use lib::util::texture::create_texture;
-
-// TODO make independent of vulkano lib
-=======
-use lib::scene::{Material, Mesh, Model, Scene, Texture};
 use lib::shader_types::{MaterialInfo, MeshInfo};
 use lib::texture::create_texture;
->>>>>>> bc6a09b1
 
 fn read_to_end<P>(path: P) -> gltf::Result<Vec<u8>>
 where
@@ -213,7 +206,7 @@
     HashMap<usize, Rc<Texture>>,
     HashMap<usize, Rc<RefCell<Material>>>,
 ) {
-    let (gltf, buffers, _) = gltf::import(path).unwrap(); // TODO skip loading of images on gltf lib side
+    let (gltf, buffers, _) = gltf::import(path).unwrap(); // todo skip loading of images on gltf lib side
 
     info!("GLTF has {:?} scenes", gltf.scenes().len());
 
