use std::borrow::Cow;
use std::cell::RefCell;
<<<<<<< HEAD
use std::collections::{HashMap, VecDeque};
use std::ops::Add;
use std::path::{Path, PathBuf};
=======
use std::collections::HashMap;
use std::path::Path;
>>>>>>> b6c601cb
use std::rc::Rc;
use std::str::FromStr;
use std::{fs, io};

use base64::{engine::general_purpose, Engine as _};
use glam::{Mat4, Vec2, Vec3, Vec4};
use gltf::buffer::Data;
use gltf::image::Source;
use gltf::image::Source::View;
<<<<<<< HEAD
use gltf::iter::Lights;
use gltf::json::extensions::scene::khr_lights_punctual::Light;
use gltf::{Error, Image, Node};
=======
use gltf::{Error, Node};
>>>>>>> b6c601cb
use image::ImageFormat::{Jpeg, Png};
use image::{DynamicImage, ImageFormat};
use log::info;
use vulkano::buffer::{Buffer, BufferCreateInfo, BufferUsage};
use vulkano::command_buffer::{AutoCommandBufferBuilder, PrimaryAutoCommandBuffer};
use vulkano::format::Format;
use vulkano::memory::allocator::{AllocationCreateInfo, MemoryUsage, StandardMemoryAllocator};

<<<<<<< HEAD
use crate::extract_image_to_file;
use lib::scene::{Material, Mesh, Model, PointLight, Scene, Texture};
use lib::shader_types::{LightInfo, MaterialInfo, MeshInfo};
=======
use lib::scene::{Material, MaterialManager, Mesh, Model, Scene, Texture, TextureManager};
use lib::shader_types::{MaterialInfo, MeshInfo};
>>>>>>> b6c601cb
use lib::texture::create_texture;

use crate::extract_image_to_file;

fn read_to_end<P>(path: P) -> gltf::Result<Vec<u8>>
where
    P: AsRef<Path>,
{
    use io::Read;
    let file = fs::File::open(path.as_ref()).map_err(Error::Io)?;
    // Allocate one extra byte so the buffer doesn't need to grow before the
    // final `read` call at the end of the file.  Don't worry about `usize`
    // overflow because reading will fail regardless in that case.
    let length = file.metadata().map(|x| x.len() + 1).unwrap_or(0);
    let mut reader = io::BufReader::new(file);
    let mut data = Vec::with_capacity(length as usize);
    reader.read_to_end(&mut data).map_err(Error::Io)?;
    Ok(data)
}

#[derive(Clone, Debug, Eq, Hash, PartialEq)]
enum Scheme<'a> {
    /// `data:[<media type>];base64,<data>`.
    Data(Option<&'a str>, &'a str),

    /// `file:[//]<absolute file path>`.
    ///
    /// Note: The file scheme does not implement authority.
    File(&'a str),

    /// `../foo`, etc.
    Relative(Cow<'a, str>),

    /// Placeholder for an unsupported URI scheme identifier.
    Unsupported,
}

impl<'a> Scheme<'a> {
    fn parse(uri: &str) -> Scheme<'_> {
        if uri.contains(':') {
            if let Some(rest) = uri.strip_prefix("data:") {
                let mut it = rest.split(";base64,");

                match (it.next(), it.next()) {
                    (match0_opt, Some(match1)) => Scheme::Data(match0_opt, match1),
                    (Some(match0), _) => Scheme::Data(None, match0),
                    _ => Scheme::Unsupported,
                }
            } else if let Some(rest) = uri.strip_prefix("file://") {
                Scheme::File(rest)
            } else if let Some(rest) = uri.strip_prefix("file:") {
                Scheme::File(rest)
            } else {
                Scheme::Unsupported
            }
        } else {
            Scheme::Relative(urlencoding::decode(uri).unwrap())
        }
    }

    fn read(base: Option<&Path>, uri: &str) -> Vec<u8> {
        match Scheme::parse(uri) {
            // The path may be unused in the Scheme::Data case
            // Example: "uri" : "data:application/octet-stream;base64,wsVHPgA...."
            Scheme::Data(_, base64) => general_purpose::STANDARD
                .decode(base64)
                .expect("Couldn't read b64"),
            Scheme::File(path) if base.is_some() => {
                read_to_end(path).expect("Couldn't read file at path")
            }
            Scheme::Relative(path) if base.is_some() => read_to_end(base.unwrap().join(&*path))
                .expect("Couldn't read image from relative path"),
            Scheme::Unsupported => panic!("Unsupported scheme."),
            _ => panic!("External references aren't supported."),
        }
    }
}

fn load_image(
    source: Source<'_>,
    base: Option<&Path>,
    buffer_data: &[Data],
) -> (DynamicImage, u32, u32, Format, ImageFormat) {
    let (decoded_image, file_format) = match source {
        Source::Uri { uri, mime_type } if base.is_some() => match Scheme::parse(uri) {
            Scheme::Data(Some(mime), base64) => {
                let encoded_image = general_purpose::STANDARD
                    .decode(base64)
                    .expect("Couldn't parse b64");
                let encoded_format = match mime {
                    "image/png" => Png,
                    "image/jpeg" => Jpeg,
                    _ => panic!("Couldn't determine format of b64-encoded image"),
                };
                (
                    image::load_from_memory(&encoded_image).expect("Couldn't load image"),
                    encoded_format,
                )
            }
            Scheme::Unsupported => panic!("Unsupported scheme."),
            _ => {
                let encoded_image = Scheme::read(base, uri);
                let encoded_format = match mime_type {
                    Some("image/png") => Png,
                    Some("image/jpeg") => Jpeg,
                    None => match uri.rsplit('.').next() {
                        Some("png") => Png,
                        Some("jpg") | Some("jpeg") => Jpeg,
                        _ => panic!("Couldn't determine format of image"),
                    },
                    _ => panic!("Couldn't determine format of image"),
                };
                (
                    image::load_from_memory(&encoded_image).expect("Couldn't load image"),
                    encoded_format,
                )
            }
        },
        View { view, mime_type } => {
            let parent_buffer_data = &buffer_data[view.buffer().index()].0;
            let begin = view.offset();
            let end = begin + view.length();
            let encoded_image = &parent_buffer_data[begin..end];
            let encoded_format = match mime_type {
                "image/png" => Png,
                "image/jpeg" => Jpeg,
                _ => panic!("Couldn't determine format of image"),
            };
            (
                image::load_from_memory(encoded_image).expect("Couldn't load image"),
                encoded_format,
            )
        }
        _ => panic!("Unsupported source"),
    };

    let width = decoded_image.width();
    let height = decoded_image.height();

    match decoded_image {
        DynamicImage::ImageLuma8(_) => {
            (decoded_image, width, height, Format::R8_UNORM, file_format)
        }
        DynamicImage::ImageLumaA8(_) => (
            decoded_image,
            width,
            height,
            Format::R8G8_UNORM,
            file_format,
        ),
        DynamicImage::ImageRgb8(_) => (
            DynamicImage::from(decoded_image.to_rgba8()),
            decoded_image.width(),
            decoded_image.height(),
            Format::R8G8B8A8_SRGB,
            file_format,
        ),
        DynamicImage::ImageRgba8(_) => (
            decoded_image,
            width,
            height,
            Format::R8G8B8A8_SRGB,
            file_format,
        ),
        DynamicImage::ImageLuma16(_) => {
            (decoded_image, width, height, Format::R16_UINT, file_format)
        }
        DynamicImage::ImageLumaA16(_) => (
            decoded_image,
            width,
            height,
            Format::R16G16_UINT,
            file_format,
        ),
        DynamicImage::ImageRgb16(_) => (
            DynamicImage::from(decoded_image.to_rgba16()),
            width,
            height,
            Format::R16G16B16A16_UINT,
            file_format,
        ),
        DynamicImage::ImageRgba16(_) => (
            decoded_image,
            width,
            height,
            Format::R16G16B16A16_UINT,
            file_format,
        ),
        DynamicImage::ImageRgb32F(_) => (
            DynamicImage::from(decoded_image.to_rgba32f()),
            width,
            height,
            Format::R32G32B32A32_SFLOAT,
            file_format,
        ),
        DynamicImage::ImageRgba32F(_) => (
            decoded_image,
            width,
            height,
            Format::R32G32B32A32_SFLOAT,
            file_format,
        ),
        _ => panic!("Unsupported input format."),
    }
}

pub fn load_gltf(
    path: &Path,
    allocator: &StandardMemoryAllocator,
    cmd_buf_builder: &mut AutoCommandBufferBuilder<PrimaryAutoCommandBuffer>,
<<<<<<< HEAD
    default_material: Rc<RefCell<Material>>,
    tex_i: &mut u32,
    mat_i: &mut u32,
) -> (
    Vec<Scene>,
    HashMap<usize, Rc<Texture>>,
    HashMap<usize, Rc<RefCell<Material>>>,
    Rc<Texture>,
) {
=======
    texture_manager: &mut TextureManager,
    material_manager: &mut MaterialManager,
) -> Vec<Scene> {
>>>>>>> b6c601cb
    let (gltf, buffers, _) = gltf::import(path).unwrap(); // todo skip loading of images on gltf lib side
    info!("GLTF has {:?} scenes", gltf.scenes().len());

    let mut scenes: Vec<Scene> = vec![];
    let mut local_textures: Vec<Rc<Texture>> = vec![]; // because gltf texture IDs need not correspond to our global texture IDs, we have to keep track of them separately at first
    let mut local_materials: Vec<Rc<RefCell<Material>>> = vec![]; // same thing with materials
    let mut images: HashMap<u32, (DynamicImage, u32, u32, Format, ImageFormat)> =
        HashMap::with_capacity(gltf.images().len());
    for image in gltf.images() {
        images.insert(
            image.index() as u32,
            load_image(image.source(), Path::new(path).parent(), &buffers),
        ); //TODO support relative paths
    }

    for gltf_texture in gltf.textures() {
        let (img, width, height, format, file_format) = images
            .remove(&(gltf_texture.source().index() as u32))
            .unwrap();

        let img_name = if let Some(name) = gltf_texture.name() {
            format!(
                "{}_{}",
                Path::new(path)
                    .file_name()
                    .map(|s| s.to_str())
                    .unwrap_or(Some(""))
                    .unwrap_or("")
                    .split('.')
                    .next()
                    .unwrap(),
                name
            ) //TODO fix this abomination
        } else {
            Path::new(path)
                .file_name()
                .map(|s| s.to_str())
                .unwrap_or(Some(""))
                .unwrap_or("")
                .split('.')
                .next()
                .unwrap()
                .to_string()
        };

        let path = extract_image_to_file(img_name.as_str(), &img, file_format);
        let vk_texture = create_texture(
            img.into_bytes(), //TODO: Texture load optimization: check if this clone is bad
            format,
            width,
            height,
            allocator,
            cmd_buf_builder,
        );

        let texture = Texture::from(
            vk_texture,
            gltf_texture.name().map(Box::from),
            gltf_texture.index() as u32,
            path,
        );
        let global_id = texture_manager.add_texture(texture);
        local_textures.insert(gltf_texture.index(), texture_manager.get_texture(global_id));
    }

    for gltf_mat in gltf.materials() {
        if let Some(index) = gltf_mat.index() {
            let mat = Material {
                dirty: true, // must get updated upon start in order to prime the uniform
                id: 0, // will get overwritten by call to MaterialManager::add_material() below
                name: gltf_mat.name().map(Box::from),
                albedo_texture: gltf_mat
                    .pbr_metallic_roughness()
                    .base_color_texture()
                    .map(|t| t.texture().index())
                    .map(|id| {
                        local_textures
                            .get(id)
                            .expect("Couldn't find base texture")
                            .clone()
                    }),
                albedo: gltf_mat.pbr_metallic_roughness().base_color_factor().into(),
                metallic_roughness_texture: gltf_mat
                    .pbr_metallic_roughness()
                    .metallic_roughness_texture()
                    .map(|t| t.texture().index())
                    .map(|id| {
                        local_textures
                            .get(id)
                            .expect("Couldn't find metallic roughness texture")
                            .clone()
                    }),
                metallic_roughness_factors: Vec2::from((
                    gltf_mat.pbr_metallic_roughness().metallic_factor(),
                    gltf_mat.pbr_metallic_roughness().roughness_factor(),
                )),
                normal_texture: gltf_mat
                    .normal_texture()
                    .map(|t| t.texture().index())
                    .map(|id| {
                        local_textures
                            .get(id)
                            .expect("Couldn't find normal texture")
                            .clone()
                    }),
                occlusion_texture: gltf_mat
                    .occlusion_texture()
                    .map(|t| t.texture().index())
                    .map(|id| {
                        local_textures
                            .get(id)
                            .expect("Couldn't find occlusion texture")
                            .clone()
                    }),
                occlusion_factor: 1.0, // TODO: Impl: try to read strength from glTF
                emissive_texture: gltf_mat
                    .emissive_texture()
                    .map(|t| t.texture().index())
                    .map(|id| {
                        local_textures
                            .get(id)
                            .expect("Couldn't find emissive texture")
                            .clone()
                    }),
                emissive_factors: gltf_mat.emissive_factor().into(),
                buffer: Buffer::from_data(
                    allocator,
                    BufferCreateInfo {
                        usage: BufferUsage::STORAGE_BUFFER,
                        ..Default::default()
                    },
                    AllocationCreateInfo {
                        usage: MemoryUsage::Upload,
                        ..Default::default()
                    },
                    MaterialInfo::default(),
                )
                .expect("Couldn't allocate MaterialInfo uniform"),
            };
            let global_id = material_manager.add_material(mat);
            local_materials.insert(index, material_manager.get_material(global_id));
        }
    }

    let mut lights_amount = 0;
    for scene in gltf.scenes() {
        info!("Scene has {:?} nodes", scene.nodes().len());

        let mut models: Vec<Model> = scene
            .nodes()
            .map(|n| {
                load_node(
                    &n,
                    &buffers,
                    &local_materials,
                    allocator,
                    material_manager.get_default_material(),
                    Mat4::default(),
                    &mut lights_amount,
                )
            })
            .collect();
        // TODO very suboptimal approach to get lights amount
        // but the gltf iterator doesn't implement ExactSizeIterator and I see no other way as of now
        models = models
            .into_iter()
            .map(|mut model| {
                if let Some(ref mut light) = model.light {
                    light.amount = lights_amount;
                }
                model
            })
            .collect();
        scenes.push(Scene::from(models, scene.name().map(Box::from)));
    }
<<<<<<< HEAD

    let exr = load_exr(allocator, cmd_buf_builder, *tex_i + 1);

    (scenes, textures, materials, Rc::from(exr))
=======
    scenes
>>>>>>> b6c601cb
}

fn load_node(
    node: &Node,
    buffers: &Vec<Data>,
    materials: &Vec<Rc<RefCell<Material>>>,
    allocator: &StandardMemoryAllocator,
    default_material: Rc<RefCell<Material>>,
    parent_transform: Mat4,
    lights_amount: &mut u32,
) -> Model {
    let mut children: Vec<Model> = vec![];
    let local_transform = Mat4::from_cols_array_2d(&node.transform().matrix());
    for child in node.children() {
        children.push(load_node(
            &child,
            buffers,
            materials,
            allocator,
            default_material.clone(),
            parent_transform * local_transform,
            lights_amount,
        ));
    }
    let mut global_transform = parent_transform * local_transform;
    global_transform.y_axis *= -1.0;

    let mut meshes: Vec<Mesh> = vec![];
    if let Some(x) = node.mesh() {
        for gltf_primitive in x.primitives() {
            let mut positions: Vec<Vec3> = vec![];
            let mut indices: Vec<u32> = vec![];
            let mut normals: Vec<Vec3> = vec![];
<<<<<<< HEAD
            // xyz is tangent, w is bi-tangent sign
            let mut tangents: Vec<Vec4> = vec![];
            let mut uvs: Vec<Vec2> = vec![];
            let reader = gltf_primitive.reader(|buffer| Some(&buffers[buffer.index()]));
            if let Some(iter) = reader.read_tex_coords(0) {
                uvs = iter.into_f32().map(Vec2::from).collect();
            }
            if let Some(iter) = reader.read_positions() {
                positions = iter.map(Vec3::from).collect();
            }
            if let Some(iter) = reader.read_indices() {
                indices = iter.into_u32().collect();
            }
            if let Some(iter) = reader.read_normals() {
                normals = iter.map(Vec3::from).collect();
            }
            if let Some(iter) = reader.read_tangents() {
                tangents = iter.map(Vec4::from).collect();
            }
=======
            let mut uvs: Vec<Vec2> = vec![];
            let reader = gltf_primitive.reader(|buffer| Some(&buffers[buffer.index()]));
            if let Some(iter) = reader.read_tex_coords(0) {
                uvs = iter.into_f32().map(|arr| Vec2::from(arr)).collect();
            }
            if let Some(iter) = reader.read_positions() {
                positions = iter.map(|p| Vec3::from(p)).collect();
            }
            if let Some(iter) = reader.read_indices() {
                indices = iter.into_u32().collect();
            }
            if let Some(iter) = reader.read_normals() {
                normals = iter.map(|n| Vec3::from(n)).collect();
            }
>>>>>>> b6c601cb

            let mat = gltf_primitive
                .material()
                .index()
<<<<<<< HEAD
                .map(|i| materials.get(&i).expect("Couldn't find material").clone());
=======
                .map(|i| materials.get(i).expect("Couldn't find material").clone());
>>>>>>> b6c601cb
            meshes.push(Mesh::from(
                positions,
                indices,
                normals,
<<<<<<< HEAD
                tangents,
=======
>>>>>>> b6c601cb
                mat.unwrap_or(default_material.clone()),
                uvs,
                global_transform,
                Buffer::from_data(
                    allocator,
                    BufferCreateInfo {
                        usage: BufferUsage::STORAGE_BUFFER,
                        ..Default::default()
                    },
                    AllocationCreateInfo {
                        usage: MemoryUsage::Upload,
                        ..Default::default()
                    },
<<<<<<< HEAD
                    MeshInfo::from_data(0, Mat4::default().to_cols_array_2d()),
=======
                    MeshInfo::default(),
>>>>>>> b6c601cb
                )
                .expect("Couldn't allocate MeshInfo uniform"),
            ));
        }
    }

    let light = node.light().map(|light| PointLight {
        dirty: true,
        global_transform: parent_transform * Mat4::from_cols_array_2d(&node.transform().matrix()),
        index: light.index(),
        color: Vec3::from(light.color()),
        intensity: light.intensity(),
        range: light.range(),
        amount: *lights_amount,
        buffer: Buffer::from_data(
            allocator,
            BufferCreateInfo {
                usage: BufferUsage::STORAGE_BUFFER,
                ..Default::default()
            },
            AllocationCreateInfo {
                usage: MemoryUsage::Upload,
                ..Default::default()
            },
            LightInfo::default(),
        )
        .unwrap(),
    });

    if let Some(ref _light) = light {
        *lights_amount += 1;
    }

    Model::from(
        meshes,
        node.name().map(Box::from),
        children,
        local_transform,
        light,
    )
}

/// loads the hardcoded exr
fn load_exr(
    allocator: &StandardMemoryAllocator,
    cmd_buf_builder: &mut AutoCommandBufferBuilder<PrimaryAutoCommandBuffer>,
    tex_i: u32,
) -> Texture {
    let img = image::open(Path::new("assets/EXRs/little_paris_eiffel_tower_2k.exr"))
        .expect("Couldn't load Exr.");
    let exr_textureview = create_texture(
        DynamicImage::from(img.to_rgba32f()).into_bytes(),
        Format::R32G32B32A32_SFLOAT,
        img.width(),
        img.height(),
        allocator,
        cmd_buf_builder,
    );
    let name = "EXR".to_string().into_boxed_str();
    Texture::from(
        exr_textureview,
        Some(name),
        tex_i,
        PathBuf::from_str("assets/EXRs/little_paris_eiffel_tower_2k.exr").unwrap(),
    )
}

pub fn load_texture(
    allocator: &StandardMemoryAllocator,
    cmd_buf_builder: &mut AutoCommandBufferBuilder<PrimaryAutoCommandBuffer>,
    path: &Path,
    index: u32,
) -> Texture {
    let img =
        image::open(path).expect(format!("Couldn't load texture from path {:?}.", path).as_str());
    let width = img.width();
    let height = img.height();

    let texture_view = create_texture(
        DynamicImage::from(img.to_rgba8()).into_bytes(),
        Format::R8G8B8A8_UNORM,
        width,
        height,
        allocator,
        cmd_buf_builder,
    );
    let mut path_buf = PathBuf::new();
    path_buf.push(path);
    Texture::from(
        texture_view,
        Some(path.to_str().unwrap().to_string().into_boxed_str()),
        index,
        PathBuf::from_str(path.to_str().unwrap()).unwrap(),
    )
}<|MERGE_RESOLUTION|>--- conflicted
+++ resolved
@@ -1,13 +1,7 @@
 use std::borrow::Cow;
 use std::cell::RefCell;
-<<<<<<< HEAD
-use std::collections::{HashMap, VecDeque};
-use std::ops::Add;
+use std::collections::HashMap;
 use std::path::{Path, PathBuf};
-=======
-use std::collections::HashMap;
-use std::path::Path;
->>>>>>> b6c601cb
 use std::rc::Rc;
 use std::str::FromStr;
 use std::{fs, io};
@@ -17,13 +11,7 @@
 use gltf::buffer::Data;
 use gltf::image::Source;
 use gltf::image::Source::View;
-<<<<<<< HEAD
-use gltf::iter::Lights;
-use gltf::json::extensions::scene::khr_lights_punctual::Light;
-use gltf::{Error, Image, Node};
-=======
 use gltf::{Error, Node};
->>>>>>> b6c601cb
 use image::ImageFormat::{Jpeg, Png};
 use image::{DynamicImage, ImageFormat};
 use log::info;
@@ -32,14 +20,10 @@
 use vulkano::format::Format;
 use vulkano::memory::allocator::{AllocationCreateInfo, MemoryUsage, StandardMemoryAllocator};
 
-<<<<<<< HEAD
-use crate::extract_image_to_file;
-use lib::scene::{Material, Mesh, Model, PointLight, Scene, Texture};
+use lib::scene::{
+    Material, MaterialManager, Mesh, Model, PointLight, Scene, Texture, TextureManager,
+};
 use lib::shader_types::{LightInfo, MaterialInfo, MeshInfo};
-=======
-use lib::scene::{Material, MaterialManager, Mesh, Model, Scene, Texture, TextureManager};
-use lib::shader_types::{MaterialInfo, MeshInfo};
->>>>>>> b6c601cb
 use lib::texture::create_texture;
 
 use crate::extract_image_to_file;
@@ -250,21 +234,9 @@
     path: &Path,
     allocator: &StandardMemoryAllocator,
     cmd_buf_builder: &mut AutoCommandBufferBuilder<PrimaryAutoCommandBuffer>,
-<<<<<<< HEAD
-    default_material: Rc<RefCell<Material>>,
-    tex_i: &mut u32,
-    mat_i: &mut u32,
-) -> (
-    Vec<Scene>,
-    HashMap<usize, Rc<Texture>>,
-    HashMap<usize, Rc<RefCell<Material>>>,
-    Rc<Texture>,
-) {
-=======
     texture_manager: &mut TextureManager,
     material_manager: &mut MaterialManager,
 ) -> Vec<Scene> {
->>>>>>> b6c601cb
     let (gltf, buffers, _) = gltf::import(path).unwrap(); // todo skip loading of images on gltf lib side
     info!("GLTF has {:?} scenes", gltf.scenes().len());
 
@@ -440,14 +412,7 @@
             .collect();
         scenes.push(Scene::from(models, scene.name().map(Box::from)));
     }
-<<<<<<< HEAD
-
-    let exr = load_exr(allocator, cmd_buf_builder, *tex_i + 1);
-
-    (scenes, textures, materials, Rc::from(exr))
-=======
     scenes
->>>>>>> b6c601cb
 }
 
 fn load_node(
@@ -481,7 +446,6 @@
             let mut positions: Vec<Vec3> = vec![];
             let mut indices: Vec<u32> = vec![];
             let mut normals: Vec<Vec3> = vec![];
-<<<<<<< HEAD
             // xyz is tangent, w is bi-tangent sign
             let mut tangents: Vec<Vec4> = vec![];
             let mut uvs: Vec<Vec2> = vec![];
@@ -501,39 +465,16 @@
             if let Some(iter) = reader.read_tangents() {
                 tangents = iter.map(Vec4::from).collect();
             }
-=======
-            let mut uvs: Vec<Vec2> = vec![];
-            let reader = gltf_primitive.reader(|buffer| Some(&buffers[buffer.index()]));
-            if let Some(iter) = reader.read_tex_coords(0) {
-                uvs = iter.into_f32().map(|arr| Vec2::from(arr)).collect();
-            }
-            if let Some(iter) = reader.read_positions() {
-                positions = iter.map(|p| Vec3::from(p)).collect();
-            }
-            if let Some(iter) = reader.read_indices() {
-                indices = iter.into_u32().collect();
-            }
-            if let Some(iter) = reader.read_normals() {
-                normals = iter.map(|n| Vec3::from(n)).collect();
-            }
->>>>>>> b6c601cb
 
             let mat = gltf_primitive
                 .material()
                 .index()
-<<<<<<< HEAD
-                .map(|i| materials.get(&i).expect("Couldn't find material").clone());
-=======
                 .map(|i| materials.get(i).expect("Couldn't find material").clone());
->>>>>>> b6c601cb
             meshes.push(Mesh::from(
                 positions,
                 indices,
                 normals,
-<<<<<<< HEAD
                 tangents,
-=======
->>>>>>> b6c601cb
                 mat.unwrap_or(default_material.clone()),
                 uvs,
                 global_transform,
@@ -547,11 +488,7 @@
                         usage: MemoryUsage::Upload,
                         ..Default::default()
                     },
-<<<<<<< HEAD
                     MeshInfo::from_data(0, Mat4::default().to_cols_array_2d()),
-=======
-                    MeshInfo::default(),
->>>>>>> b6c601cb
                 )
                 .expect("Couldn't allocate MeshInfo uniform"),
             ));
