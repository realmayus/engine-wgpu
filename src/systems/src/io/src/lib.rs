<<<<<<< HEAD
pub mod gltf_loader;
=======
extern crate core;

use image::{DynamicImage, ImageFormat};
use lib::scene::Material;
use log::debug;
use rand::distributions::{Alphanumeric, DistString};
use std::cell::RefCell;
use std::error::Error;
use std::fs;
use std::ops::Add;
use std::path::{Path, PathBuf};
use std::rc::Rc;
use vulkano::command_buffer::{AutoCommandBufferBuilder, PrimaryAutoCommandBuffer};
use vulkano::memory::allocator::StandardMemoryAllocator;

pub mod gltf_loader;
pub mod world_loader;
pub mod world_saver;

pub fn extract_image_to_file(name: &str, img: &DynamicImage, file_format: ImageFormat) -> PathBuf {
    debug!("Extracting image '{:?}' into file", name);
    let mut path = if let Ok(cwd) = std::env::var("WORKING_DIR") {
        PathBuf::from(cwd).join("run").join("images")
    } else {
        PathBuf::from("run").join("images")
    };

    fs::create_dir_all(path.clone())
        .unwrap_or_else(|_| panic!("Couldn't create directories {}", path.to_str().unwrap()));

    path.push(name);
    path.set_extension(file_format.extensions_str()[0]);

    let path = {
        while path.is_file() {
            let file_stem = path.file_stem().unwrap();

            path.set_file_name(format!(
                "{}_{}",
                file_stem.to_str().unwrap(),
                Alphanumeric
                    .sample_string(&mut rand::thread_rng(), 4)
                    .as_str()
            ));
            path.set_extension(file_format.extensions_str()[0]);
        }
        path
    };
    img.save_with_format(path.as_path(), file_format)
        .expect("Couldn't save image at ");
    path.strip_prefix("run").unwrap().to_path_buf()
}

/**
Copies a subdirectory of run/ to the specified location. Does not recursively copy directories.
 */
pub fn copy_run_subdir_to_path(copy_from: &Path, copy_to: &Path) -> Result<(), Box<dyn Error>> {
    let mut path = if let Ok(cwd) = std::env::var("WORKING_DIR") {
        PathBuf::from(cwd).join("run")
    } else {
        PathBuf::from("run")
    };

    path.push(copy_from);
    for entry in fs::read_dir(path)? {
        let entry = entry?;
        fs::copy(entry.path(), copy_to.join(entry.file_name()))?;
    }
    Ok(())
}

pub fn clear_run_dir() {
    let path = if let Ok(cwd) = std::env::var("WORKING_DIR") {
        cwd + "run"
    } else {
        String::from("run")
    };
    fs::remove_dir_all(path).expect("Couldn't clear run dir");
}
>>>>>>> 5748d13d
<|MERGE_RESOLUTION|>--- conflicted
+++ resolved
@@ -1,6 +1,3 @@
-<<<<<<< HEAD
-pub mod gltf_loader;
-=======
 extern crate core;
 
 use image::{DynamicImage, ImageFormat};
@@ -79,5 +76,4 @@
         String::from("run")
     };
     fs::remove_dir_all(path).expect("Couldn't clear run dir");
-}
->>>>>>> 5748d13d
+}