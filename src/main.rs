--- conflicted
+++ resolved
@@ -3,15 +3,12 @@
 
 mod renderer_impl;
 fn main() {
-<<<<<<< HEAD
-    example_renderer::start(vec!["assets/models/helmet_light.gltf"]);
-=======
     dotenv().ok(); // load environment variables
     env_logger::init();
     info!("Starting up engine...");
 
-    renderer_impl::start(vec!["assets/models/DamagedHelmet.gltf"]);
+    //renderer_impl::start(vec!["assets/models/DamagedHelmet.gltf"]);
     // example_renderer::start(vec!["assets/models/sponza/Sponza.gltf"]);
->>>>>>> bc6a09b1
+    renderer_impl::start(vec!["assets/models/helmet_light.gltf"]);
     // example_renderer::render(vec!["assets/models/monke.gltf"]);
 }