use dotenv::dotenv;
use log::info;

mod gui;
mod renderer_impl;

fn main() {
    dotenv().ok(); // load environment variables
    env_logger::init();
    info!("Starting up engine...");

<<<<<<< HEAD
    // renderer_impl::start(vec!["assets/models/sponza/Sponza.gltf"]);
    renderer_impl::start(vec!["assets/models/test_scene.gltf"]);
=======
    renderer_impl::start(vec!["assets/models/cube.glb"]);
    // example_renderer::start(vec!["assets/models/sponza/Sponza.gltf"]);
    // renderer_impl::start(vec!["assets/models/sphere.glb"]);
>>>>>>> b6c601cb
}<|MERGE_RESOLUTION|>--- conflicted
+++ resolved
@@ -9,12 +9,6 @@
     env_logger::init();
     info!("Starting up engine...");
 
-<<<<<<< HEAD
     // renderer_impl::start(vec!["assets/models/sponza/Sponza.gltf"]);
     renderer_impl::start(vec!["assets/models/test_scene.gltf"]);
-=======
-    renderer_impl::start(vec!["assets/models/cube.glb"]);
-    // example_renderer::start(vec!["assets/models/sponza/Sponza.gltf"]);
-    // renderer_impl::start(vec!["assets/models/sphere.glb"]);
->>>>>>> b6c601cb
 }