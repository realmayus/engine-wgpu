--- conflicted
+++ resolved
@@ -1,6 +1,5 @@
 use dotenv::dotenv;
 use log::info;
-use systems::io::clear_run_dir;
 
 mod renderer_impl;
 
@@ -9,15 +8,9 @@
     env_logger::init();
     info!("Starting up engine...");
 
-<<<<<<< HEAD
     // renderer_impl::start(vec!["assets/models/sponza/Sponza.gltf"]);
     renderer_impl::start(vec![
         //"assets/models/plane.gltf",
         "assets/models/helmet_light_sphere.gltf",
     ]);
-=======
-    renderer_impl::start(vec!["assets/models/DamagedHelmet.gltf"]);
-    // example_renderer::start(vec!["assets/models/sponza/Sponza.gltf"]);
-    // renderer_impl::start(vec!["assets/models/sphere.glb"]);
->>>>>>> 5748d13d
 }