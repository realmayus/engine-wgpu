--- conflicted
+++ resolved
@@ -5,11 +5,8 @@
 use std::slice::Iter;
 use std::sync::Arc;
 
-<<<<<<< HEAD
 use crate::shader_types::{LightInfo, MaterialInfo, MeshInfo};
 use crate::Dirtyable;
-=======
->>>>>>> b6c601cb
 use glam::{Mat4, Vec2, Vec3, Vec4};
 use log::{debug, info};
 use rand::Rng;
@@ -313,12 +310,8 @@
             meshes: self.meshes.clone(),
             children: self.children.clone(),
             name: self.name.clone(),
-<<<<<<< HEAD
-            local_transform: self.local_transform.clone(),
+            local_transform: self.local_transform,
             light: self.light.clone(),
-=======
-            local_transform: self.local_transform,
->>>>>>> b6c601cb
         }
     }
 }
