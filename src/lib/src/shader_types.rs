use crate::scene::{Material, PointLight};
use glam::Mat4;
use vulkano::buffer::BufferContents;
use vulkano::pipeline::graphics::vertex_input::Vertex;

// Vertex buffers

#[derive(BufferContents, Vertex)]
#[repr(C)]
pub struct MyVertex {
    #[format(R32G32B32_SFLOAT)]
    position: [f32; 3],
}

#[derive(BufferContents, Vertex)]
#[repr(C)]
pub struct MyNormal {
    #[format(R32G32B32_SFLOAT)]
    normal: [f32; 3],
}

#[derive(BufferContents, Vertex)]
#[repr(C)]
pub struct MyTangent {
    #[format(R32G32B32A32_SFLOAT)]
    tangent: [f32; 4],
}

#[derive(BufferContents, Vertex)]
#[repr(C)]
pub struct MyUV {
    #[format(R32G32_SFLOAT)]
    uv: [f32; 2],
}

// Uniforms

#[derive(BufferContents, Debug, Default, Copy, Clone)]
#[repr(C)]
pub struct CameraUniform {
    pub proj_view: [[f32; 4]; 4],
    pub view_position: [f32; 4],
}
impl CameraUniform {
    pub fn new() -> Self {
        Self {
            proj_view: Mat4::default().to_cols_array_2d(),
            view_position: [0.0; 4],
        }
    }
}

#[derive(BufferContents, Debug, Default)]
#[repr(C)]
pub struct MaterialInfo {
    /// scales albedo texture if defined, otherwise defines color
    pub albedo: [f32; 4],
    /// scales metal_roughness texture if defined, otherwise defines reflection properties
    pub metal_roughness_factors: [f32; 2],
    /// index of the albedo texture, panics if None
    pub albedo_texture: u32,
    /// index of the metal_roughness texture
    pub metal_roughness_texture: u32,
    /// scales emission texture if defined, otherwise defines the emission color
    pub emission_factors: [f32; 3],
    /// index of the emission texture
    pub emission_texture: u32,
    /// index of the normal texture
    pub normal_texture: u32,
    /// index of the occlusion texture
    pub occlusion_texture: u32,
    /// scales occlusion texture if defined, otherwise defines constant occlusion value
    pub occlusion_factor: f32,
}
impl MaterialInfo {
    pub fn from_material(material: &Material) -> Self {
        Self {
            albedo_texture: material.albedo_texture.as_ref().unwrap().id,
            albedo: material.albedo.to_array(),
            metal_roughness_texture: material
                .metallic_roughness_texture
                .as_ref()
                .map(|t| t.id)
                .unwrap_or(0),
            metal_roughness_factors: material.metallic_roughness_factors.to_array(),
            normal_texture: material.normal_texture.as_ref().map(|t| t.id).unwrap_or(0),
            occlusion_texture: material
                .occlusion_texture
                .as_ref()
                .map(|t| t.id)
                .unwrap_or(0),
            occlusion_factor: 1.,
            emission_texture: material
                .emissive_texture
                .as_ref()
                .map(|t| t.id)
                .unwrap_or(0),
            emission_factors: material.emissive_factors.to_array(),
        }
    }
}

#[derive(BufferContents, Debug, Default)]
#[repr(C)]
pub struct MeshInfo {
    pub material: u32,
    _align: [u32; 3],
    pub model_transform: [[f32; 4]; 4],
}
impl MeshInfo {
    pub fn from_data(material: u32, model_transform: [[f32; 4]; 4]) -> Self {
        Self {
            material,
            _align: [0; 3],
            model_transform,
        }
    }
}

#[derive(BufferContents, Debug, Default)]
#[repr(C)]
<<<<<<< HEAD
pub struct LightInfo {
    pub transform: [[f32; 4]; 4],
    pub color: [f32; 3],
    pub light: u32,
    pub intensity: f32,
    pub range: f32,
}
impl LightInfo {
    pub fn from_light(light: &PointLight) -> Self {
        Self {
            transform: light.global_transform.to_cols_array_2d(),
            color: {
                let color = light.color.to_array();
                [color[0], color[1], color[2]]
            },
            light: light.index as u32,
            intensity: light.intensity,
            range: light.range.unwrap_or(1.),
        }
    }
=======
pub struct LineInfo {
    pub model_transform: [[f32; 4]; 4],
    pub color: [f32; 4],
>>>>>>> 6a327433
}<|MERGE_RESOLUTION|>--- conflicted
+++ resolved
@@ -119,7 +119,6 @@
 
 #[derive(BufferContents, Debug, Default)]
 #[repr(C)]
-<<<<<<< HEAD
 pub struct LightInfo {
     pub transform: [[f32; 4]; 4],
     pub color: [f32; 3],
@@ -140,9 +139,11 @@
             range: light.range.unwrap_or(1.),
         }
     }
-=======
+}
+
+#[derive(BufferContents, Debug, Default)]
+#[repr(C)]
 pub struct LineInfo {
     pub model_transform: [[f32; 4]; 4],
     pub color: [f32; 4],
->>>>>>> 6a327433
 }