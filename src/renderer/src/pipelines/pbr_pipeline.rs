--- conflicted
+++ resolved
@@ -106,7 +106,7 @@
                 let m_len = mesh_info_buffers.len() as u32;
                 let l_len = light_buffer.len() as u32;
                 (
-                    m_len + l_len,
+                    m_len,
                     vec![
                         // Level 3: Model-specific uniforms
                         WriteDescriptorSet::buffer_with_range_array(0, 0, mesh_info_buffers),
@@ -147,7 +147,7 @@
     }
 }
 impl PipelineProvider for PBRPipeline {
-    fn get_pipeline(&self, viewport: Viewport) -> Arc<GraphicsPipeline> {
+    fn get_pipeline(&self) -> Arc<GraphicsPipeline> {
         GraphicsPipeline::start()
             // describes layout of vertex input
             .vertex_input_state(self.vertex_input_state.clone())
@@ -155,7 +155,10 @@
             .vertex_shader(self.vs.entry_point("main").unwrap(), ())
             //Indicate type of primitives (default is list of triangles)
             .input_assembly_state(InputAssemblyState::new())
-            .viewport_state(ViewportState::viewport_fixed_scissor_irrelevant([viewport]))
+            // Set the *fixed* viewport -> makes it impossible to change viewport for each draw cmd, but increases performance. Need to create new pipeline object if size does change.
+            .viewport_state(ViewportState::viewport_fixed_scissor_irrelevant([self
+                .viewport
+                .clone()]))
             // Specify entry point of fragment shader
             .fragment_shader(self.fs.entry_point("main").unwrap(), ())
             .depth_stencil_state(DepthStencilState::simple_depth_test())
@@ -213,12 +216,7 @@
 
     fn render_pass(
         &self,
-<<<<<<< HEAD
-        framebuffers: &[Arc<Framebuffer>],
-        queue_family_index: u32,
-=======
         builder: &mut AutoCommandBufferBuilder<PrimaryAutoCommandBuffer>,
->>>>>>> 6a327433
         pipeline: Arc<GraphicsPipeline>,
     ) {
         builder.bind_pipeline_graphics(pipeline.clone());
@@ -238,59 +236,13 @@
                     (
                         self.vertex_buffers[i].subbuffer.clone(),
                         self.normal_buffers[i].subbuffer.clone(),
+                        self.tangent_buffers[i].subbuffer.clone(),
                         self.uv_buffers[i].subbuffer.clone(),
                     ),
                 )
                 .bind_index_buffer(self.index_buffers[i].clone())
                 .draw_indexed(self.index_buffers[i].len() as u32, 1, 0, 0, i as u32)
                 .unwrap();
-<<<<<<< HEAD
-
-                builder
-                    .begin_render_pass(
-                        RenderPassBeginInfo {
-                            clear_values: vec![
-                                Some([0.1, 0.1, 0.1, 1.0].into()),
-                                Some(1f32.into()),
-                            ],
-                            ..RenderPassBeginInfo::framebuffer(framebuffer.clone())
-                        },
-                        SubpassContents::Inline,
-                    )
-                    .unwrap()
-                    .bind_pipeline_graphics(pipeline.clone());
-
-                for i in 0..self.descriptor_sets.len() {
-                    builder.bind_descriptor_sets(
-                        PipelineBindPoint::Graphics,
-                        pipeline.layout().clone(),
-                        i as u32,
-                        self.descriptor_sets[i].clone(),
-                    );
-                }
-                for i in 0..self.vertex_buffers.len() {
-                    builder
-                        .bind_vertex_buffers(
-                            0,
-                            (
-                                self.vertex_buffers[i].subbuffer.clone(),
-                                self.normal_buffers[i].subbuffer.clone(),
-                                self.tangent_buffers[i].subbuffer.clone(),
-                                self.uv_buffers[i].subbuffer.clone(),
-                            ),
-                        )
-                        .bind_index_buffer(self.index_buffers[i].clone())
-                        .draw_indexed(self.index_buffers[i].len() as u32, 1, 0, 0, i as u32)
-                        .unwrap();
-                }
-
-                builder.end_render_pass().unwrap();
-
-                Arc::new(builder.build().unwrap())
-            })
-            .collect()
-=======
-        }
->>>>>>> 6a327433
+        }
     }
 }