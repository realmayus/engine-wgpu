use std::ops::Range;
use std::sync::Arc;

<<<<<<< HEAD
use lib::shader_types::{CameraUniform, MyNormal, MyTangent, MyUV, MyVertex};
use vulkano::buffer::Subbuffer;
use vulkano::command_buffer::allocator::StandardCommandBufferAllocator;
use vulkano::command_buffer::{
    AutoCommandBufferBuilder, CommandBufferUsage, PrimaryAutoCommandBuffer, RenderPassBeginInfo,
    SubpassContents,
};
=======
use vulkano::buffer::{BufferContents, Subbuffer};
use vulkano::command_buffer::{AutoCommandBufferBuilder, PrimaryAutoCommandBuffer};
>>>>>>> b6c601cb
use vulkano::descriptor_set::allocator::StandardDescriptorSetAllocator;
use vulkano::descriptor_set::{PersistentDescriptorSet, WriteDescriptorSet};
use vulkano::device::Device;
use vulkano::image::ImageViewAbstract;
use vulkano::pipeline::graphics::depth_stencil::DepthStencilState;
use vulkano::pipeline::graphics::input_assembly::InputAssemblyState;
use vulkano::pipeline::graphics::vertex_input::{Vertex, VertexBufferDescription};
use vulkano::pipeline::graphics::viewport::{Viewport, ViewportState};
use vulkano::pipeline::{GraphicsPipeline, Pipeline, PipelineBindPoint};
use vulkano::render_pass::{RenderPass, Subpass};
use vulkano::sampler::Sampler;
use vulkano::shader::ShaderModule;
use vulkano::DeviceSize;

use lib::scene::DrawableVertexInputs;
use lib::shader_types::{CameraUniform, MyNormal, MyUV, MyVertex};

use crate::pipelines::PipelineProvider;

mod vs {
    vulkano_shaders::shader! {
        ty: "vertex",
        path: "../../assets/shaders/pbr.vert",
    }
}

mod fs {
    vulkano_shaders::shader! {
        ty: "fragment",
        path: "../../assets/shaders/pbr.frag",
    }
}

/**
Pipeline for physically-based rendering
*/
pub struct PBRPipelineProvider {
    vs: Arc<ShaderModule>,
    fs: Arc<ShaderModule>,
<<<<<<< HEAD
    vertex_buffers: Vec<VertexBuffer>,
    normal_buffers: Vec<VertexBuffer>,
    tangent_buffers: Vec<VertexBuffer>,
    uv_buffers: Vec<VertexBuffer>,
    index_buffers: Vec<Subbuffer<[u32]>>,
=======
    cached_vertex_input_buffers: Vec<DrawableVertexInputs>,
>>>>>>> b6c601cb
    write_descriptor_sets: Vec<(u32, Vec<WriteDescriptorSet>)>, // tuples of WriteDescriptorSets and VARIABLE descriptor count, is cleared by init_descriptor_sets function
    descriptor_sets: Vec<Arc<PersistentDescriptorSet>>, // initially empty -> populated by init_descriptor_sets function
    viewport: Viewport,
    render_pass: Arc<RenderPass>,
    device: Arc<Device>,
    vertex_input_state: Vec<VertexBufferDescription>,
    pipeline: Option<Arc<GraphicsPipeline>>,
    pub recreate_render_passes: bool,
}

impl PBRPipelineProvider {
    pub fn new(
        device: Arc<Device>,
<<<<<<< HEAD
        vertex_buffers: Vec<VertexBuffer>,
        normal_buffers: Vec<VertexBuffer>,
        tangent_buffers: Vec<VertexBuffer>,
        uv_buffers: Vec<VertexBuffer>,
        index_buffers: Vec<Subbuffer<[u32]>>,
=======
        drawables: Vec<DrawableVertexInputs>,
>>>>>>> b6c601cb
        camera_buffer: Subbuffer<CameraUniform>,
        textures: impl IntoIterator<Item = (Arc<dyn ImageViewAbstract>, Arc<Sampler>)>
            + ExactSizeIterator,
        material_info_buffers: impl IntoIterator<Item = (Subbuffer<impl ?Sized>, Range<DeviceSize>)>
            + ExactSizeIterator,
        mesh_info_buffers: impl IntoIterator<Item = (Subbuffer<impl ?Sized>, Range<DeviceSize>)>
            + ExactSizeIterator,
        light_buffer: impl IntoIterator<Item = Subbuffer<impl ?Sized>> + ExactSizeIterator,
        viewport: Viewport,
        render_pass: Arc<RenderPass>,
    ) -> Self {
        let vs = vs::load(device.clone()).expect("failed to create vertex shader module");
        let fs = fs::load(device.clone()).expect("failed to create fragment shader module");

        let write_descriptor_sets = vec![
            (
                0,
                vec![
                    // Level 0: Scene-global uniforms
                    WriteDescriptorSet::buffer(0, camera_buffer),
                ],
            ),
            (
                textures.len() as u32,
                vec![
                    // Level 1: Pipeline-specific uniforms
                    WriteDescriptorSet::image_view_sampler_array(0, 0, textures),
                ],
            ),
            (
                material_info_buffers.len() as u32,
                vec![
                    // Level 2: Pipeline-specific uniforms
                    WriteDescriptorSet::buffer_with_range_array(0, 0, material_info_buffers),
                ],
            ),
            ({
                let m_len = mesh_info_buffers.len() as u32;
                (
                    m_len,
                    vec![
                        // Level 3: Model-specific uniforms
                        WriteDescriptorSet::buffer_with_range_array(0, 0, mesh_info_buffers),
                        // gives error: InvalidBinding { binding: 1 }
                        // WriteDescriptorSet::buffer_array(1,  m_len, light_buffer),
                    ],
                )
            }),
            (
                light_buffer.len() as u32,
                vec![
                    // Level 3: Model-specific uniforms
                    WriteDescriptorSet::buffer_array(0, 0, light_buffer),
                ],
            ),
            // (0, vec![WriteDescriptorSet::buffer(0, light_buffer.0)]),
        ];

        Self {
            vs,
            fs,
<<<<<<< HEAD
            vertex_buffers,
            normal_buffers,
            tangent_buffers,
            uv_buffers,
            index_buffers,
=======
            cached_vertex_input_buffers: drawables,
>>>>>>> b6c601cb
            write_descriptor_sets,
            descriptor_sets: vec![],
            viewport,
            render_pass,
            device,
            vertex_input_state: vec![
                MyVertex::per_vertex(),
                MyNormal::per_vertex(),
                MyTangent::per_vertex(),
                MyUV::per_vertex(),
            ],
            pipeline: None,
            recreate_render_passes: false,
        }
    }

    pub fn update_drawables(&mut self, new_inputs: Vec<DrawableVertexInputs>) {
        self.cached_vertex_input_buffers = new_inputs;
    }

    pub fn update_descriptor_set(
        &mut self,
        descriptor_set_id: u32,
        f: Box<dyn Fn() -> Arc<PersistentDescriptorSet>>,
    ) {
        self.descriptor_sets[descriptor_set_id as usize] = f();
    }
}
<<<<<<< HEAD
impl PipelineProvider for PBRPipeline {
    fn get_pipeline(&self) -> Arc<GraphicsPipeline> {
        GraphicsPipeline::start()
            // describes layout of vertex input
            .vertex_input_state(self.vertex_input_state.clone())
            // specify entry point of vertex shader (vulkan shaders can technically have multiple)
            .vertex_shader(self.vs.entry_point("main").unwrap(), ())
            //Indicate type of primitives (default is list of triangles)
            .input_assembly_state(InputAssemblyState::new())
            // Set the *fixed* viewport -> makes it impossible to change viewport for each draw cmd, but increases performance. Need to create new pipeline object if size does change.
            .viewport_state(ViewportState::viewport_fixed_scissor_irrelevant([self
                .viewport
                .clone()]))
            // Specify entry point of fragment shader
            .fragment_shader(self.fs.entry_point("main").unwrap(), ())
            .depth_stencil_state(DepthStencilState::simple_depth_test())
            // This pipeline object concerns the first pass of the render pass
            .render_pass(Subpass::from((self.render_pass).clone(), 0).unwrap())
            .with_auto_layout(self.device.clone(), |x| {
                // textures
                let binding = x[1].bindings.get_mut(&0).unwrap();
                binding.variable_descriptor_count = true;
                binding.descriptor_count = 128; // TODO this is an upper bound to the number of textures, perhaps make it dynamic

                // material info
                let binding = x[2].bindings.get_mut(&0).unwrap();
                binding.variable_descriptor_count = true;
                binding.descriptor_count = 128;

                // MeshInfo
                let binding = x[3].bindings.get_mut(&0).unwrap();
                binding.variable_descriptor_count = true;
                binding.descriptor_count = 128;

                // LightInfo
                let binding = x[4].bindings.get_mut(&0).unwrap();
                binding.variable_descriptor_count = true;
                binding.descriptor_count = 128;
            })
            .unwrap()
=======

impl PipelineProvider for PBRPipelineProvider {
    fn create_pipeline(&mut self) {
        self.pipeline = Some(
            GraphicsPipeline::start()
                .vertex_input_state(self.vertex_input_state.clone()) // describes layout of vertex input
                .vertex_shader(self.vs.entry_point("main").unwrap(), ()) // specify entry point of vertex shader (vulkan shaders can technically have multiple)
                .input_assembly_state(InputAssemblyState::new()) //Indicate type of primitives (default is list of triangles)
                .viewport_state(ViewportState::viewport_fixed_scissor_irrelevant([self
                    .viewport
                    .clone()])) // Set the *fixed* viewport -> makes it impossible to change viewport for each draw cmd, but increases performance. Need to create new pipeline object if size does change.
                .fragment_shader(self.fs.entry_point("main").unwrap(), ()) // Specify entry point of fragment shader
                .depth_stencil_state(DepthStencilState::simple_depth_test())
                .render_pass(Subpass::from((&self.render_pass).clone(), 0).unwrap()) // This pipeline object concerns the first pass of the render pass
                .with_auto_layout(self.device.clone(), |x| {
                    let binding = x[1].bindings.get_mut(&0).unwrap();
                    binding.variable_descriptor_count = true;
                    binding.descriptor_count = 128; //TODO this is an upper bound to the number of textures, perhaps make it dynamic

                    let binding = x[2].bindings.get_mut(&0).unwrap();
                    binding.variable_descriptor_count = true;
                    binding.descriptor_count = 128;

                    let binding = x[3].bindings.get_mut(&0).unwrap(); // MeshInfo
                    binding.variable_descriptor_count = true;
                    binding.descriptor_count = 128
                })
                .unwrap(),
        );
>>>>>>> b6c601cb
    }

    fn set_viewport(&mut self, viewport: Viewport) {
        self.viewport = viewport;
    }

    fn init_descriptor_sets(&mut self, descriptor_set_allocator: &StandardDescriptorSetAllocator) {
        let mut temp = vec![];
        std::mem::swap(&mut self.write_descriptor_sets, &mut temp);

        for (i, (var_count, write_desc_set)) in temp.into_iter().enumerate() {
            let descriptor_set_layout = self
                .pipeline
                .clone()
                .unwrap()
                .layout()
                .set_layouts()
                .get(i)
                .unwrap()
                .clone();
            self.descriptor_sets.push(
                PersistentDescriptorSet::new_variable(
                    descriptor_set_allocator,
                    descriptor_set_layout,
                    var_count,
                    write_desc_set,
                )
                .unwrap(),
            );
        }
    }

    fn render_pass(&self, builder: &mut AutoCommandBufferBuilder<PrimaryAutoCommandBuffer>) {
        builder.bind_pipeline_graphics(self.pipeline.clone().unwrap().clone());

        for i in 0..self.descriptor_sets.len() {
            builder.bind_descriptor_sets(
                PipelineBindPoint::Graphics,
                self.pipeline.clone().unwrap().layout().clone(),
                i as u32,
                self.descriptor_sets[i].clone(),
            );
        }
        for (i, vertex_input) in self.cached_vertex_input_buffers.iter().enumerate() {
            builder
                .bind_vertex_buffers(
                    0,
                    (
<<<<<<< HEAD
                        self.vertex_buffers[i].subbuffer.clone(),
                        self.normal_buffers[i].subbuffer.clone(),
                        self.tangent_buffers[i].subbuffer.clone(),
                        self.uv_buffers[i].subbuffer.clone(),
=======
                        vertex_input.vertex_buffer.subbuffer.clone(),
                        vertex_input.normal_buffer.subbuffer.clone(),
                        vertex_input.uv_buffer.subbuffer.clone(),
>>>>>>> b6c601cb
                    ),
                )
                .bind_index_buffer(vertex_input.index_buffer.clone())
                .draw_indexed(vertex_input.index_buffer.len() as u32, 1, 0, 0, i as u32)
                .unwrap();
        }
    }

    fn must_recreate_render_passes(&mut self) -> bool {
        self.recreate_render_passes
    }
}<|MERGE_RESOLUTION|>--- conflicted
+++ resolved
@@ -1,18 +1,9 @@
 use std::ops::Range;
 use std::sync::Arc;
 
-<<<<<<< HEAD
 use lib::shader_types::{CameraUniform, MyNormal, MyTangent, MyUV, MyVertex};
-use vulkano::buffer::Subbuffer;
-use vulkano::command_buffer::allocator::StandardCommandBufferAllocator;
-use vulkano::command_buffer::{
-    AutoCommandBufferBuilder, CommandBufferUsage, PrimaryAutoCommandBuffer, RenderPassBeginInfo,
-    SubpassContents,
-};
-=======
 use vulkano::buffer::{BufferContents, Subbuffer};
 use vulkano::command_buffer::{AutoCommandBufferBuilder, PrimaryAutoCommandBuffer};
->>>>>>> b6c601cb
 use vulkano::descriptor_set::allocator::StandardDescriptorSetAllocator;
 use vulkano::descriptor_set::{PersistentDescriptorSet, WriteDescriptorSet};
 use vulkano::device::Device;
@@ -28,7 +19,6 @@
 use vulkano::DeviceSize;
 
 use lib::scene::DrawableVertexInputs;
-use lib::shader_types::{CameraUniform, MyNormal, MyUV, MyVertex};
 
 use crate::pipelines::PipelineProvider;
 
@@ -52,15 +42,7 @@
 pub struct PBRPipelineProvider {
     vs: Arc<ShaderModule>,
     fs: Arc<ShaderModule>,
-<<<<<<< HEAD
-    vertex_buffers: Vec<VertexBuffer>,
-    normal_buffers: Vec<VertexBuffer>,
-    tangent_buffers: Vec<VertexBuffer>,
-    uv_buffers: Vec<VertexBuffer>,
-    index_buffers: Vec<Subbuffer<[u32]>>,
-=======
     cached_vertex_input_buffers: Vec<DrawableVertexInputs>,
->>>>>>> b6c601cb
     write_descriptor_sets: Vec<(u32, Vec<WriteDescriptorSet>)>, // tuples of WriteDescriptorSets and VARIABLE descriptor count, is cleared by init_descriptor_sets function
     descriptor_sets: Vec<Arc<PersistentDescriptorSet>>, // initially empty -> populated by init_descriptor_sets function
     viewport: Viewport,
@@ -74,15 +56,7 @@
 impl PBRPipelineProvider {
     pub fn new(
         device: Arc<Device>,
-<<<<<<< HEAD
-        vertex_buffers: Vec<VertexBuffer>,
-        normal_buffers: Vec<VertexBuffer>,
-        tangent_buffers: Vec<VertexBuffer>,
-        uv_buffers: Vec<VertexBuffer>,
-        index_buffers: Vec<Subbuffer<[u32]>>,
-=======
         drawables: Vec<DrawableVertexInputs>,
->>>>>>> b6c601cb
         camera_buffer: Subbuffer<CameraUniform>,
         textures: impl IntoIterator<Item = (Arc<dyn ImageViewAbstract>, Arc<Sampler>)>
             + ExactSizeIterator,
@@ -144,15 +118,7 @@
         Self {
             vs,
             fs,
-<<<<<<< HEAD
-            vertex_buffers,
-            normal_buffers,
-            tangent_buffers,
-            uv_buffers,
-            index_buffers,
-=======
             cached_vertex_input_buffers: drawables,
->>>>>>> b6c601cb
             write_descriptor_sets,
             descriptor_sets: vec![],
             viewport,
@@ -181,48 +147,6 @@
         self.descriptor_sets[descriptor_set_id as usize] = f();
     }
 }
-<<<<<<< HEAD
-impl PipelineProvider for PBRPipeline {
-    fn get_pipeline(&self) -> Arc<GraphicsPipeline> {
-        GraphicsPipeline::start()
-            // describes layout of vertex input
-            .vertex_input_state(self.vertex_input_state.clone())
-            // specify entry point of vertex shader (vulkan shaders can technically have multiple)
-            .vertex_shader(self.vs.entry_point("main").unwrap(), ())
-            //Indicate type of primitives (default is list of triangles)
-            .input_assembly_state(InputAssemblyState::new())
-            // Set the *fixed* viewport -> makes it impossible to change viewport for each draw cmd, but increases performance. Need to create new pipeline object if size does change.
-            .viewport_state(ViewportState::viewport_fixed_scissor_irrelevant([self
-                .viewport
-                .clone()]))
-            // Specify entry point of fragment shader
-            .fragment_shader(self.fs.entry_point("main").unwrap(), ())
-            .depth_stencil_state(DepthStencilState::simple_depth_test())
-            // This pipeline object concerns the first pass of the render pass
-            .render_pass(Subpass::from((self.render_pass).clone(), 0).unwrap())
-            .with_auto_layout(self.device.clone(), |x| {
-                // textures
-                let binding = x[1].bindings.get_mut(&0).unwrap();
-                binding.variable_descriptor_count = true;
-                binding.descriptor_count = 128; // TODO this is an upper bound to the number of textures, perhaps make it dynamic
-
-                // material info
-                let binding = x[2].bindings.get_mut(&0).unwrap();
-                binding.variable_descriptor_count = true;
-                binding.descriptor_count = 128;
-
-                // MeshInfo
-                let binding = x[3].bindings.get_mut(&0).unwrap();
-                binding.variable_descriptor_count = true;
-                binding.descriptor_count = 128;
-
-                // LightInfo
-                let binding = x[4].bindings.get_mut(&0).unwrap();
-                binding.variable_descriptor_count = true;
-                binding.descriptor_count = 128;
-            })
-            .unwrap()
-=======
 
 impl PipelineProvider for PBRPipelineProvider {
     fn create_pipeline(&mut self) {
@@ -242,17 +166,23 @@
                     binding.variable_descriptor_count = true;
                     binding.descriptor_count = 128; //TODO this is an upper bound to the number of textures, perhaps make it dynamic
 
+                    // material info
                     let binding = x[2].bindings.get_mut(&0).unwrap();
                     binding.variable_descriptor_count = true;
                     binding.descriptor_count = 128;
 
-                    let binding = x[3].bindings.get_mut(&0).unwrap(); // MeshInfo
-                    binding.variable_descriptor_count = true;
-                    binding.descriptor_count = 128
+                    // MeshInfo
+                    let binding = x[3].bindings.get_mut(&0).unwrap();
+                    binding.variable_descriptor_count = true;
+                    binding.descriptor_count = 128;
+
+                    // LightInfo
+                    let binding = x[4].bindings.get_mut(&0).unwrap();
+                    binding.variable_descriptor_count = true;
+                    binding.descriptor_count = 128;
                 })
                 .unwrap(),
         );
->>>>>>> b6c601cb
     }
 
     fn set_viewport(&mut self, viewport: Viewport) {
@@ -301,16 +231,10 @@
                 .bind_vertex_buffers(
                     0,
                     (
-<<<<<<< HEAD
-                        self.vertex_buffers[i].subbuffer.clone(),
-                        self.normal_buffers[i].subbuffer.clone(),
-                        self.tangent_buffers[i].subbuffer.clone(),
-                        self.uv_buffers[i].subbuffer.clone(),
-=======
                         vertex_input.vertex_buffer.subbuffer.clone(),
                         vertex_input.normal_buffer.subbuffer.clone(),
+                        vertex_input.tangent_buffer.subbuffer.clone(),
                         vertex_input.uv_buffer.subbuffer.clone(),
->>>>>>> b6c601cb
                     ),
                 )
                 .bind_index_buffer(vertex_input.index_buffer.clone())
