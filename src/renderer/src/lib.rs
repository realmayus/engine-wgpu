use std::sync::Arc;
use std::time::Instant;

use egui_winit_vulkano::{Gui, GuiConfig};
use glam::Vec2;
use log::{debug, error, info};
use vulkano::command_buffer::allocator::{
    StandardCommandBufferAllocator, StandardCommandBufferAllocatorCreateInfo,
};
use vulkano::command_buffer::{
    AutoCommandBufferBuilder, CommandBufferUsage, PrimaryAutoCommandBuffer, RenderPassBeginInfo,
    SubpassContents,
};
use vulkano::descriptor_set::allocator::StandardDescriptorSetAllocator;
use vulkano::device::physical::{PhysicalDevice, PhysicalDeviceType};
use vulkano::device::{
    Device, DeviceCreateInfo, DeviceExtensions, Features, Queue, QueueCreateInfo, QueueFlags,
};
use vulkano::format::Format;
use vulkano::image::view::ImageView;
use vulkano::image::{AttachmentImage, ImageUsage, SwapchainImage};
use vulkano::instance::{Instance, InstanceCreateInfo};
use vulkano::memory::allocator::StandardMemoryAllocator;
use vulkano::pipeline::graphics::viewport::Viewport;
use vulkano::pipeline::Pipeline;
use vulkano::render_pass::{Framebuffer, FramebufferCreateInfo, RenderPass};
use vulkano::swapchain::{
    AcquireError, CompositeAlpha, Surface, Swapchain, SwapchainCreateInfo, SwapchainCreationError,
    SwapchainPresentInfo,
};
use vulkano::sync::{FlushError, GpuFuture};
use vulkano::{swapchain, sync, VulkanLibrary};
use vulkano_win::VkSurfaceBuild;
use winit::dpi::PhysicalSize;
use winit::event::{ElementState, Event, KeyboardInput, MouseButton, VirtualKeyCode, WindowEvent};
use winit::event_loop::{ControlFlow, EventLoop};
use winit::window::Window;
use winit::window::WindowBuilder;

use crate::camera::{Camera, KeyState};
use crate::pipelines::{PipelineProvider, PipelineProviderKind};

pub mod camera;
pub mod pipelines;

pub trait StateCallable {
    fn setup_gui(&mut self, gui: &mut Gui, render_state: PartialRenderState);
    fn update(
        &mut self,
        pipeline_providers: &mut [PipelineProviderKind],
        allocator: &StandardMemoryAllocator,
    );
    fn cleanup(&self);
}

pub struct RenderInitState {
    pub device: Arc<Device>,
    surface: Arc<Surface>,
    image_format: Format,
    event_loop: EventLoop<()>,
    dimensions: PhysicalSize<u32>,
    composite_alpha: CompositeAlpha,
    pub window: Arc<Window>,
    pub memory_allocator: Arc<StandardMemoryAllocator>,
    pub queue: Arc<Queue>,
    pub swapchain: Arc<Swapchain>,
    pub images: Vec<Arc<SwapchainImage>>,
    pub cmd_buf_allocator: StandardCommandBufferAllocator,
    pub descriptor_set_allocator: StandardDescriptorSetAllocator,
    pub render_pass: Arc<RenderPass>,
}

fn select_physical_device(
    instance: &Arc<Instance>,
    surface: &Arc<Surface>,
    device_extensions: &DeviceExtensions,
) -> (Arc<PhysicalDevice>, u32) {
    instance
        .enumerate_physical_devices()
        .expect("failed to enumerate physical devices")
        .filter(|p| p.supported_extensions().contains(device_extensions))
        .filter_map(|p| {
            p.queue_family_properties()
                .iter()
                .enumerate()
                .position(|(i, q)| {
                    q.queue_flags.contains(QueueFlags::GRAPHICS)
                        && p.surface_support(i as u32, surface).unwrap_or(false)
                })
                .map(|q| (p, q as u32))
        })
        .min_by_key(|(p, _)| match p.properties().device_type {
            PhysicalDeviceType::DiscreteGpu => 0,
            PhysicalDeviceType::IntegratedGpu => 1,
            PhysicalDeviceType::VirtualGpu => 2,
            PhysicalDeviceType::Cpu => 3,
            _ => 4,
        })
        .expect("no device available")
}

pub fn init_renderer() -> RenderInitState {
    let library = VulkanLibrary::new().expect("No local Vulkan library");
    let required_extensions = vulkano_win::required_extensions(&library);
    let instance = Instance::new(
        library,
        InstanceCreateInfo {
            enabled_extensions: required_extensions,
            ..Default::default()
        },
    )
    .expect("Failed to create instance");

    let event_loop = EventLoop::new();
    let surface = WindowBuilder::new()
        .build_vk_surface(&event_loop, instance.clone())
        .unwrap();
    let window = surface
        .object()
        .unwrap()
        .clone()
        .downcast::<Window>()
        .unwrap();

    window.set_title("Engine Playground - Press ESC to release controls");

    let device_extensions = DeviceExtensions {
        khr_swapchain: true,
        ext_descriptor_indexing: true, // required for textures
        ..DeviceExtensions::empty()
    };

    let (physical_device, queue_family_index) =
        select_physical_device(&instance, &surface, &device_extensions);

    info!(
        "Using device: {} (type: {:?})",
        physical_device.properties().device_name,
        physical_device.properties().device_type,
    );

    let (device, mut queues) = Device::new(
        physical_device.clone(),
        DeviceCreateInfo {
            queue_create_infos: vec![QueueCreateInfo {
                queue_family_index,
                ..Default::default()
            }],
            enabled_extensions: device_extensions, // new
            enabled_features: Features {
                descriptor_indexing: true,
                descriptor_binding_variable_descriptor_count: true,
                shader_sampled_image_array_non_uniform_indexing: true,
                shader_uniform_buffer_array_non_uniform_indexing: true,
                shader_storage_buffer_array_dynamic_indexing: true,
                shader_storage_buffer_array_non_uniform_indexing: true,
                runtime_descriptor_array: true,
                ..Features::empty()
            },
            ..Default::default()
        },
    )
    .expect("failed to create device");

    let queue = queues.next().unwrap();

    let caps = physical_device
        .surface_capabilities(&surface, Default::default())
        .expect("failed to get surface capabilities");

    info!(
        "Max swapchain images: {:?}, min: {:?}",
        caps.max_image_count, caps.min_image_count
    );

    let dimensions = window.inner_size();
    let composite_alpha = caps.supported_composite_alpha.into_iter().next().unwrap();

    // Create the swapchain
    let (swapchain, images) = {
        Swapchain::new(
            device.clone(),
            surface.clone(),
            SwapchainCreateInfo {
                min_image_count: caps.min_image_count,
                image_extent: dimensions.into(),
                image_usage: ImageUsage::COLOR_ATTACHMENT,
                composite_alpha,
                ..Default::default()
            },
        )
        .unwrap()
    };
    let cmd_buf_allocator = StandardCommandBufferAllocator::new(
        device.clone(),
        StandardCommandBufferAllocatorCreateInfo::default(),
    );

    let memory_allocator = StandardMemoryAllocator::new_default(device.clone());
    let descriptor_set_allocator = StandardDescriptorSetAllocator::new(device.clone());
    let render_pass = get_render_pass(device.clone(), &swapchain);

    RenderInitState {
        device,
        surface,
<<<<<<< HEAD
        caps,
=======
        image_format,
>>>>>>> 7138e637
        event_loop,
        dimensions,
        composite_alpha,
        window,
        memory_allocator: Arc::new(memory_allocator),
        queue,
        image_format: swapchain.image_format(),
        swapchain,
        images,
        cmd_buf_allocator,
        descriptor_set_allocator,
        render_pass,
    }
}

fn get_render_pass(device: Arc<Device>, swapchain: &Arc<Swapchain>) -> Arc<RenderPass> {
    vulkano::single_pass_renderpass!(
        device,
        attachments: {
            color: {
                load: Clear,
                store: Store,
                format: swapchain.image_format(), // set the format the same as the swapchain
                samples: 1,
            },
            depth: {
                load: Clear,
                store: DontCare,
                format: Format::D16_UNORM,
                samples: 1,
            }
        },
        pass: {
            color: [color],
            depth_stencil: {depth},
        },
    )
    .unwrap()
}

fn get_framebuffers(
    images: &[Arc<SwapchainImage>],
    render_pass: &Arc<RenderPass>,
    depth_buffer: Arc<ImageView<AttachmentImage>>,
) -> (Vec<Arc<Framebuffer>>, Vec<Arc<ImageView<SwapchainImage>>>) {
    images
        .iter()
        .map(|image| {
            let view = ImageView::new_default(image.clone()).unwrap();
            (
                Framebuffer::new(
                    render_pass.clone(),
                    FramebufferCreateInfo {
                        attachments: vec![view.clone(), depth_buffer.clone()],
                        ..Default::default()
                    },
                )
                .unwrap(),
                view.clone(),
            )
        })
        .unzip()
}

fn get_finalized_render_passes(
    framebuffers: Vec<Arc<Framebuffer>>,
    cmd_buf_allocator: &StandardCommandBufferAllocator,
    queue_family_index: u32,
    pipeline_providers: &mut [PipelineProviderKind],
) -> Vec<Arc<PrimaryAutoCommandBuffer>> {
    framebuffers
        .iter()
        .map(|framebuffer| {
            let mut builder = AutoCommandBufferBuilder::primary(
                cmd_buf_allocator,
                queue_family_index,
                CommandBufferUsage::MultipleSubmit, // don't forget to write the correct buffer usage
            )
            .unwrap();

            builder
                .begin_render_pass(
                    RenderPassBeginInfo {
                        clear_values: vec![Some([0.1, 0.1, 0.1, 1.0].into()), Some(1f32.into())],
                        ..RenderPassBeginInfo::framebuffer(framebuffer.clone())
                    },
                    SubpassContents::Inline,
                )
                .unwrap();

            for pipeline_provider in &mut *pipeline_providers {
                pipeline_provider.render_pass(&mut builder);
            }

            builder.end_render_pass().unwrap();

            Arc::new(builder.build().unwrap())
        })
        .collect()
}

pub struct RenderState {
    pub init_state: RenderInitState,
    pub viewport: Viewport,
    pub cmd_buf_builder: AutoCommandBufferBuilder<PrimaryAutoCommandBuffer>,
    pub camera: Camera,
}

pub struct PartialRenderState<'a> {
    pub camera: &'a mut Camera,
}

pub fn start_renderer(
    mut state: RenderState,
    mut pipeline_providers: Vec<PipelineProviderKind>,
    mut callable: impl StateCallable + 'static,
) {
    info!(
        "Viewport dimensions: x={} y={}",
        state.viewport.dimensions[0] as u32, state.viewport.dimensions[1] as u32
    );
    let depth_buffer = ImageView::new_default(
        AttachmentImage::transient(
            &state.init_state.memory_allocator,
            [
                state.viewport.dimensions[0] as u32,
                state.viewport.dimensions[1] as u32,
            ],
            Format::D16_UNORM,
        )
        .unwrap(),
    )
    .unwrap();

    let (framebuffers, mut image_views) = get_framebuffers(
        &state.init_state.images,
        &state.init_state.render_pass,
        depth_buffer,
    );

    for provider in pipeline_providers.as_mut_slice() {
        provider.create_pipeline();
        provider.init_descriptor_sets(&state.init_state.descriptor_set_allocator);
    }
    let mut command_buffers = get_finalized_render_passes(
        framebuffers,
        &state.init_state.cmd_buf_allocator,
        state.init_state.queue.queue_family_index(),
        pipeline_providers.as_mut_slice(),
    );

    let mut recreate_render_passes = false;
    let mut recreate_swapchain = false;

    let cmd_buf = state.cmd_buf_builder.build().unwrap();

    let future = sync::now(state.init_state.device.clone())
        .then_execute(state.init_state.queue.clone(), cmd_buf)
        .unwrap()
        .then_signal_fence_and_flush()
        .unwrap();
    future.wait(None).unwrap();

    let mut gui = Gui::new(
        &state.init_state.event_loop,
        state.init_state.surface,
        state.init_state.queue.clone(),
        GuiConfig {
            is_overlay: true,
            preferred_format: Some(state.init_state.image_format),
            ..Default::default()
        },
    );

    let mut keys = KeyState::default();
    let mut cursor_pos = Vec2::default();
    let mut cursor_delta = Vec2::default();

    let mut delta_time = 0.01;

    let mut gui_catch = false;

    let event_loop = state.init_state.event_loop;

    //state.init_state.window.set_maximized(true);
    //window_resized = true;

    // blocks main thread forever and calls closure whenever the event loop receives an event
    event_loop.run(move |event, _, control_flow| match event {
        Event::WindowEvent {
            event: WindowEvent::CloseRequested,
            ..
        } => {
            callable.cleanup();
            *control_flow = ControlFlow::Exit;
        }
        Event::WindowEvent {
            event: WindowEvent::Resized(position),
            ..
        } => {
            recreate_render_passes = true;
        }
        Event::WindowEvent {
            event:
                WindowEvent::KeyboardInput {
                    input:
                        KeyboardInput {
                            state,
                            virtual_keycode: Some(keycode),
                            ..
                        },
                    ..
                },
            ..
        } if !gui_catch && keycode != VirtualKeyCode::Escape => {
            let is_pressed = state == ElementState::Pressed;
            match keycode {
                VirtualKeyCode::W | VirtualKeyCode::Up => {
                    keys.up_pressed = is_pressed;
                }
                VirtualKeyCode::A | VirtualKeyCode::Left => {
                    keys.left_pressed = is_pressed;
                }
                VirtualKeyCode::S | VirtualKeyCode::Down => {
                    keys.down_pressed = is_pressed;
                }
                VirtualKeyCode::D | VirtualKeyCode::Right => {
                    keys.right_pressed = is_pressed;
                }
                _ => {}
            }
        }
        Event::WindowEvent {
            event:
                WindowEvent::KeyboardInput {
                    input:
                        KeyboardInput {
                            state: key_state,
                            virtual_keycode: Some(keycode),
                            ..
                        },
                    ..
                },
            ..
        } if keycode == VirtualKeyCode::Escape => {
            if key_state == ElementState::Released {
                gui_catch = !gui_catch;
                if gui_catch {
                    state.init_state.window.set_title("Engine Playground");
                } else {
                    state
                        .init_state
                        .window
                        .set_title("Engine Playground - Press ESC to release controls");
                }
                info!(
                    "Gui catch is {}.",
                    if gui_catch { "enabled" } else { "disabled" }
                );
            }
        }
        Event::WindowEvent {
            event:
                WindowEvent::MouseInput {
                    state,
                    button: MouseButton::Middle,
                    ..
                },
            ..
        } => keys.middle_pressed = state == ElementState::Pressed,
        // for zooming
        // Event::WindowEvent {
        //     event:
        //         WindowEvent::MouseWheel {
        //             delta: MouseScrollDelta::LineDelta(x, y),
        //             ..
        //         },
        //     ..
        // } => {
        //     if x >= 0. || y >= 0. {
        //         is_down_pressed = false;
        //         is_up_pressed = true;
        //     } else {
        //         is_up_pressed = false;
        //         is_down_pressed = true;
        //     }
        // }
        Event::WindowEvent {
            event: WindowEvent::ModifiersChanged(mods),
            ..
        } => {
            keys.shift_pressed = mods.shift();
        }
        Event::WindowEvent { event, .. } => match event {
            WindowEvent::CursorMoved { position: pos, .. } => {
                let x = pos.x as f32 / state.viewport.dimensions[0];
                let y = pos.y as f32 / state.viewport.dimensions[1];
                cursor_delta.x = cursor_pos.x - x;
                cursor_delta.y = cursor_pos.y - y;
                cursor_pos = Vec2::from((x, y));
                gui.update(&event);
            }
            _ => {
                gui.update(&event);
            }
        },
        Event::MainEventsCleared => {
            state.camera.recv_input(&keys, cursor_delta, delta_time);
            cursor_delta = Vec2::default();
        }
        Event::RedrawEventsCleared => {
            let time = Instant::now();
            // TODO: Optimization: Implement Frames in Flight
            if recreate_render_passes || recreate_swapchain {
                recreate_swapchain = false;
                info!(
                    "Partial reinitialization due to {}",
                    if recreate_render_passes {
                        "window resize"
                    } else {
                        "request to recreate swapchain"
                    }
                );
                let new_dimensions = state.init_state.window.inner_size();
                debug!("new: {},{}", new_dimensions.width, new_dimensions.height);

                let (new_swapchain, new_images) =
                    match state.init_state.swapchain.recreate(SwapchainCreateInfo {
                        image_extent: new_dimensions.into(),
                        ..state.init_state.swapchain.create_info()
                    }) {
                        Ok(r) => r,
                        Err(SwapchainCreationError::ImageExtentNotSupported { .. }) => {
                            debug!("ImageExtentNotSupported!");
                            return;
                        }
                        Err(e) => panic!("failed to recreate swapchain: {e}"),
                    };
                state.init_state.swapchain = new_swapchain;
                let depth_buffer = ImageView::new_default(
                    AttachmentImage::transient(
                        &state.init_state.memory_allocator,
                        new_dimensions.into(),
                        Format::D16_UNORM,
                    )
                    .unwrap(),
                )
                .unwrap();
                let (new_framebuffers, new_image_views) = get_framebuffers(
                    &new_images,
                    &state.init_state.render_pass,
                    depth_buffer.clone(),
                );
                image_views = new_image_views;
                if recreate_render_passes {
                    recreate_render_passes = false;

                    state.viewport.dimensions = new_dimensions.into();
                    for mut provider in pipeline_providers.as_mut_slice() {
                        provider.create_pipeline();
                        provider.init_descriptor_sets(&state.init_state.descriptor_set_allocator);
                        provider.set_viewport(state.viewport.clone());
                    }
                    command_buffers = get_finalized_render_passes(
                        new_framebuffers.clone(),
                        &state.init_state.cmd_buf_allocator,
                        state.init_state.queue.queue_family_index(),
                        pipeline_providers.as_mut_slice(),
                    );
                    debug!(
                        "dim: {},{}",
                        state.viewport.dimensions[0], state.viewport.dimensions[1]
                    );
                    state
                        .camera
                        .update_aspect(state.viewport.dimensions[0], state.viewport.dimensions[1]);
                }
            }

            gui.immediate_ui(|gui| {
                callable.setup_gui(
                    gui,
                    PartialRenderState {
                        camera: &mut state.camera,
                    },
                )
            });

            // acquire_next_image gives us the image index on which we are allowed to draw and a future indicating when the GPU will gain access to that image
            // suboptimal: the acquired image is still usable, but the swapchain should be recreated as the surface's properties no longer match the swapchain.
            let (image_i, suboptimal, acquire_future) =
                match swapchain::acquire_next_image(state.init_state.swapchain.clone(), None) {
                    Ok(r) => r,
                    Err(AcquireError::OutOfDate) => {
                        recreate_swapchain = true;
                        return;
                    }
                    Err(e) => panic!("Failed to acquire next image: {e}"),
                };
            if suboptimal {
                info!("Suboptimal image encountered, recreating swapchain in next frame");
                recreate_swapchain = true;
            }
            acquire_future.wait(None).unwrap();
            state.camera.update_view(); // TODO optimization: only update camera uniform if dirty
            callable.update(
                pipeline_providers.as_mut_slice(),
                &state.init_state.memory_allocator,
            );
            for provider in pipeline_providers.as_mut_slice() {
                recreate_render_passes =
                    recreate_render_passes || provider.must_recreate_render_passes()
            }

            let main_drawings = sync::now(state.init_state.device.clone())
                .join(acquire_future) // cmd buf can't be executed immediately, as it needs to wait for the image to actually become available
                .then_execute(
                    state.init_state.queue.clone(),
                    command_buffers[image_i as usize].clone(),
                ) // execute cmd buf which is selected based on image index
                .unwrap();

            let after_egui =
                gui.draw_on_image(main_drawings, image_views[image_i as usize].clone());

            let present = after_egui
                .then_swapchain_present(
                    // tell the swapchain that we finished drawing and the image is ready for display
                    state.init_state.queue.clone(),
                    SwapchainPresentInfo::swapchain_image_index(
                        state.init_state.swapchain.clone(),
                        image_i,
                    ),
                )
                .then_signal_fence_and_flush();

            match present {
                Ok(future) => future.wait(None).unwrap(),
                Err(FlushError::OutOfDate) => {
                    recreate_swapchain = true;
                }
                Err(e) => {
                    error!("Failed to flush future: {e}");
                }
            }
            let elapsed = time.elapsed().as_micros() as f32;
            delta_time = elapsed / 1_000_000.0;
        }
        _ => {}
    });
}<|MERGE_RESOLUTION|>--- conflicted
+++ resolved
@@ -203,11 +203,6 @@
     RenderInitState {
         device,
         surface,
-<<<<<<< HEAD
-        caps,
-=======
-        image_format,
->>>>>>> 7138e637
         event_loop,
         dimensions,
         composite_alpha,
