--- conflicted
+++ resolved
@@ -37,15 +37,8 @@
 use winit::window::Window;
 use winit::window::WindowBuilder;
 
-<<<<<<< HEAD
 use crate::camera::{Camera, KeyState};
-use crate::pipelines::PipelineProvider;
-=======
-use lib::Dirtyable;
-
-use crate::camera::Camera;
 use crate::pipelines::{PipelineProvider, PipelineProviderKind};
->>>>>>> b6c601cb
 
 pub mod camera;
 pub mod pipelines;
@@ -414,18 +407,7 @@
             event: WindowEvent::Resized(position),
             ..
         } => {
-<<<<<<< HEAD
-            info!(
-                "resize: {}, {}, {}, {}",
-                position.width,
-                position.height,
-                state.init_state.window.inner_size().width,
-                state.init_state.window.inner_size().height
-            );
-            window_resized = true;
-=======
             recreate_render_passes = true;
->>>>>>> b6c601cb
         }
         Event::WindowEvent {
             event:
@@ -542,11 +524,7 @@
                 recreate_swapchain = false;
                 info!(
                     "Partial reinitialization due to {}",
-<<<<<<< HEAD
-                    if window_resized {
-=======
-                    if (recreate_render_passes) {
->>>>>>> b6c601cb
+                    if recreate_render_passes {
                         "window resize"
                     } else {
                         "request to recreate swapchain"
@@ -583,14 +561,8 @@
                     depth_buffer.clone(),
                 );
                 image_views = new_image_views;
-<<<<<<< HEAD
-                if window_resized {
-                    window_resized = false;
-                    debug!("hello");
-=======
                 if recreate_render_passes {
                     recreate_render_passes = false;
->>>>>>> b6c601cb
 
                     state.viewport.dimensions = new_dimensions.into();
                     for mut provider in pipeline_providers.as_mut_slice() {
